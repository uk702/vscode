--- conflicted
+++ resolved
@@ -13,15 +13,9 @@
       "resolved": "https://registry.npm.taobao.org/semver/-/semver-4.3.6.tgz"
     },
     "typescript": {
-<<<<<<< HEAD
-      "version": "2.0.6",
-      "from": "typescript@2.0.6",
-      "resolved": "https://registry.npm.taobao.org/typescript/-/typescript-2.0.6.tgz"
-=======
       "version": "2.0.7",
       "from": "typescript@2.0.7",
-      "resolved": "https://registry.npmjs.org/typescript/-/typescript-2.0.7.tgz"
->>>>>>> c4193ca5
+      "resolved": "https://registry.npm.taobao.org/typescript/-/typescript-2.0.7.tgz"
     },
     "vscode-extension-telemetry": {
       "version": "0.0.5",
