--- conflicted
+++ resolved
@@ -13,15 +13,9 @@
       "resolved": "https://registry.npm.taobao.org/semver/-/semver-4.3.6.tgz"
     },
     "typescript": {
-<<<<<<< HEAD
-      "version": "2.0.9",
-      "from": "typescript@2.0.9",
-      "resolved": "https://registry.npm.taobao.org/typescript/-/typescript-2.0.9.tgz"
-=======
       "version": "2.0.10",
       "from": "typescript@2.0.10",
-      "resolved": "https://registry.npmjs.org/typescript/-/typescript-2.0.10.tgz"
->>>>>>> 409e8143
+      "resolved": "https://registry.npm.taobao.org/typescript/-/typescript-2.0.10.tgz"
     },
     "vscode-extension-telemetry": {
       "version": "0.0.5",
