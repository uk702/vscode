--- conflicted
+++ resolved
@@ -30,16 +30,12 @@
     "vscode-nls": {
       "version": "1.0.7",
       "from": "vscode-nls@>=1.0.7 <2.0.0",
-<<<<<<< HEAD
       "resolved": "https://registry.npm.taobao.org/vscode-nls/-/vscode-nls-1.0.7.tgz"
-=======
-      "resolved": "https://registry.npmjs.org/vscode-nls/-/vscode-nls-1.0.7.tgz"
     },
     "winreg": {
       "version": "0.0.13",
       "from": "winreg@0.0.13",
-      "resolved": "https://registry.npmjs.org/winreg/-/winreg-0.0.13.tgz"
->>>>>>> 2e77e6c9
+      "resolved": "https://registry.npm.taobao.org/winreg/-/winreg-0.0.13.tgz"
     }
   }
 }