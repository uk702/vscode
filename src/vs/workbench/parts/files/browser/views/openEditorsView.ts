/*---------------------------------------------------------------------------------------------
 *  Copyright (c) Microsoft Corporation. All rights reserved.
 *  Licensed under the MIT License. See License.txt in the project root for license information.
 *--------------------------------------------------------------------------------------------*/

import nls = require('vs/nls');
import errors = require('vs/base/common/errors');
import { RunOnceScheduler } from 'vs/base/common/async';
import { TPromise } from 'vs/base/common/winjs.base';
import { IAction, IActionRunner } from 'vs/base/common/actions';
import dom = require('vs/base/browser/dom');
import { CollapsibleState } from 'vs/base/browser/ui/splitview/splitview';
import { Tree } from 'vs/base/parts/tree/browser/treeImpl';
import { IContextMenuService } from 'vs/platform/contextview/browser/contextView';
import { IInstantiationService } from 'vs/platform/instantiation/common/instantiation';
import { IEditorGroupService } from 'vs/workbench/services/group/common/groupService';
import { IConfigurationService } from 'vs/platform/configuration/common/configuration';
import { IKeybindingService } from 'vs/platform/keybinding/common/keybinding';
import { IEditorStacksModel, IStacksModelChangeEvent, IEditorGroup } from 'vs/workbench/common/editor';
import { SaveAllAction } from 'vs/workbench/parts/files/browser/fileActions';
import { AdaptiveCollapsibleViewletView } from 'vs/workbench/browser/viewlet';
import { IFilesConfiguration, VIEWLET_ID } from 'vs/workbench/parts/files/common/files';
import { ITextFileService, AutoSaveMode } from 'vs/workbench/services/textfile/common/textfiles';
import { IViewletService } from 'vs/workbench/services/viewlet/common/viewletService';
import { Renderer, DataSource, Controller, AccessibilityProvider, ActionProvider, OpenEditor, DragAndDrop } from 'vs/workbench/parts/files/browser/views/openEditorsViewer';
import { IUntitledEditorService } from 'vs/workbench/services/untitled/common/untitledEditorService';
import { CloseAllEditorsAction } from 'vs/workbench/browser/parts/editor/editorActions';
import { ToggleEditorLayoutAction } from 'vs/workbench/browser/actions/toggleEditorLayout';
import { IDataSource, ITree, IRenderer } from 'vs/base/parts/tree/browser/tree';

import URI from 'vs/base/common/uri';
import { FileLabel, IFileLabelOptions } from 'vs/workbench/browser/labels';

const $ = dom.$;

export class OpenEditorsView extends AdaptiveCollapsibleViewletView {

	private static MEMENTO_COLLAPSED = 'openEditors.memento.collapsed';
	private static DEFAULT_VISIBLE_OPEN_EDITORS = 9;
	private static DEFAULT_DYNAMIC_HEIGHT = true;

	private settings: any;
	private visibleOpenEditors: number;
	private dynamicHeight: boolean;

	private model: IEditorStacksModel;
	private dirtyCountElement: HTMLElement;
	private structuralTreeRefreshScheduler: RunOnceScheduler;
	private structuralRefreshDelay: number;
	private groupToRefresh: IEditorGroup;
	private fullRefreshNeeded: boolean;

	constructor(actionRunner: IActionRunner, settings: any,
		@IInstantiationService private instantiationService: IInstantiationService,
		@IContextMenuService contextMenuService: IContextMenuService,
		@ITextFileService private textFileService: ITextFileService,
		@IEditorGroupService editorGroupService: IEditorGroupService,
		@IConfigurationService private configurationService: IConfigurationService,
		@IKeybindingService keybindingService: IKeybindingService,
		@IUntitledEditorService private untitledEditorService: IUntitledEditorService,
		@IViewletService private viewletService: IViewletService
	) {
		super(actionRunner, OpenEditorsView.computeExpandedBodySize(editorGroupService.getStacksModel()), !!settings[OpenEditorsView.MEMENTO_COLLAPSED], nls.localize({ key: 'openEditosrSection', comment: ['Open is an adjective'] }, "Open Editors Section"), keybindingService, contextMenuService);

		this.settings = settings;
		this.model = editorGroupService.getStacksModel();

		this.structuralRefreshDelay = 0;
		this.structuralTreeRefreshScheduler = new RunOnceScheduler(() => this.structuralTreeUpdate(), this.structuralRefreshDelay);
	}

	public renderHeader(container: HTMLElement): void {
		const titleDiv = dom.append(container, $('.title'));
		const titleSpan = dom.append(titleDiv, $('span'));
		titleSpan.textContent = nls.localize({ key: 'openEditors', comment: ['Open is an adjective'] }, "Open Editors");

		this.dirtyCountElement = dom.append(titleDiv, $('.monaco-count-badge'));
		this.updateDirtyIndicator();

		super.renderHeader(container);
	}

	public getActions(): IAction[] {
		return [
			this.instantiationService.createInstance(ToggleEditorLayoutAction, ToggleEditorLayoutAction.ID, ToggleEditorLayoutAction.LABEL),
			this.instantiationService.createInstance(SaveAllAction, SaveAllAction.ID, SaveAllAction.LABEL),
			this.instantiationService.createInstance(CloseAllEditorsAction, CloseAllEditorsAction.ID, CloseAllEditorsAction.LABEL)
		];
	}

	public renderBody(container: HTMLElement): void {
		this.treeContainer = super.renderViewTree(container);
		dom.addClass(this.treeContainer, 'explorer-open-editors');
		dom.addClass(this.treeContainer, 'show-file-icons');

		const dataSource = this.instantiationService.createInstance(DataSource);
		const actionProvider = this.instantiationService.createInstance(ActionProvider, this.model);
		const renderer = this.instantiationService.createInstance(Renderer, actionProvider);
		const controller = this.instantiationService.createInstance(Controller, actionProvider, this.model);
		const accessibilityProvider = this.instantiationService.createInstance(AccessibilityProvider);
		const dnd = this.instantiationService.createInstance(DragAndDrop);

		this.tree = new Tree(this.treeContainer, {
			dataSource,
			renderer,
			controller,
			accessibilityProvider,
			dnd
		}, {
				indentPixels: 0,
				twistiePixels: 20,
				ariaLabel: nls.localize({ key: 'treeAriaLabel', comment: ['Open is an adjective'] }, "Open Editors")
			});

		this.fullRefreshNeeded = true;
		this.structuralTreeUpdate();
	}

	public create(): TPromise<void> {

		// Load Config
		const configuration = this.configurationService.getConfiguration<IFilesConfiguration>();
		this.onConfigurationUpdated(configuration);

		// listeners
		this.registerListeners();

		return super.create();
	}

	private registerListeners(): void {

		// update on model changes
		this.toDispose.push(this.model.onModelChanged(e => this.onEditorStacksModelChanged(e)));

		// Also handle configuration updates
		this.toDispose.push(this.configurationService.onDidUpdateConfiguration(e => this.onConfigurationUpdated(e.config)));

		// Also handle dirty count indicator #10556
		this.toDispose.push(this.textFileService.models.onModelDirty(e => this.updateDirtyIndicator()));

		// We are not updating the tree while the viewlet is not visible. Thus refresh when viewlet becomes visible #6702
		this.toDispose.push(this.viewletService.onDidViewletOpen(viewlet => {
			if (viewlet.getId() === VIEWLET_ID) {
				this.fullRefreshNeeded = true;
				this.structuralTreeUpdate();
				this.updateDirtyIndicator();
			}
		}));
	}

	private onEditorStacksModelChanged(e: IStacksModelChangeEvent): void {
		if (this.isDisposed || !this.isVisible || !this.tree) {
			return;
		}

		// Do a minimal tree update based on if the change is structural or not #6670
		if (e.structural) {
			// If an editor changed structurally it is enough to refresh the group, otherwise a group changed structurally and we need the full refresh.
			// If there are multiple groups to refresh - refresh the whole tree.
			if (e.editor && !this.groupToRefresh) {
				this.groupToRefresh = e.group;
			} else {
				this.fullRefreshNeeded = true;
			}
			this.structuralTreeRefreshScheduler.schedule(this.structuralRefreshDelay);
		} else {
			const toRefresh = e.editor ? new OpenEditor(e.editor, e.group) : e.group;
			this.updateDirtyIndicator();
			this.tree.refresh(toRefresh, false).done(() => this.highlightActiveEditor(), errors.onUnexpectedError);
		}
	}

	private structuralTreeUpdate(): void {
		// View size
		this.expandedBodySize = this.getExpandedBodySize(this.model);
		// Show groups only if there is more than 1 group
		const treeInput = this.model.groups.length === 1 ? this.model.groups[0] : this.model;
		// TODO@Isidor temporary workaround due to a partial tree refresh issue
		this.fullRefreshNeeded = true;
		const toRefresh = this.fullRefreshNeeded ? null : this.groupToRefresh;

		(treeInput !== this.tree.getInput() ? this.tree.setInput(treeInput) : this.tree.refresh(toRefresh)).done(() => {
			this.fullRefreshNeeded = false;
			this.groupToRefresh = null;

			// Always expand all the groups as they are unclickable
			return this.tree.expandAll(this.model.groups).then(() => this.highlightActiveEditor());
		}, errors.onUnexpectedError);
	}

	private highlightActiveEditor(): void {
		if (this.model.activeGroup && this.model.activeGroup.activeEditor /* could be empty */) {
			const openEditor = new OpenEditor(this.model.activeGroup.activeEditor, this.model.activeGroup);
			this.tree.clearFocus();
			this.tree.clearSelection();

			if (openEditor) {
				this.tree.setFocus(openEditor);
				this.tree.setSelection([openEditor]);
				const relativeTop = this.tree.getRelativeTop(openEditor);
				if (relativeTop <= 0 || relativeTop >= 1) {
					// Only reveal the element if it is not visible #8279
					this.tree.reveal(openEditor).done(null, errors.onUnexpectedError);
				}
			}
		}
	}

	private onConfigurationUpdated(configuration: IFilesConfiguration): void {
		if (this.isDisposed) {
			return; // guard against possible race condition when config change causes recreate of views
		}

		let visibleOpenEditors = configuration && configuration.explorer && configuration.explorer.openEditors && configuration.explorer.openEditors.visible;
		if (typeof visibleOpenEditors === 'number') {
			this.visibleOpenEditors = visibleOpenEditors;
		} else {
			this.visibleOpenEditors = OpenEditorsView.DEFAULT_VISIBLE_OPEN_EDITORS;
		}

		let dynamicHeight = configuration && configuration.explorer && configuration.explorer.openEditors && configuration.explorer.openEditors.dynamicHeight;
		if (typeof dynamicHeight === 'boolean') {
			this.dynamicHeight = dynamicHeight;
		} else {
			this.dynamicHeight = OpenEditorsView.DEFAULT_DYNAMIC_HEIGHT;
		}

		// Adjust expanded body size
		this.expandedBodySize = this.getExpandedBodySize(this.model);
	}

	private updateDirtyIndicator(): void {
		let dirty = this.textFileService.getAutoSaveMode() !== AutoSaveMode.AFTER_SHORT_DELAY ? this.textFileService.getDirty().length
			: this.untitledEditorService.getDirty().length;
		if (dirty === 0) {
			dom.addClass(this.dirtyCountElement, 'hidden');
		} else {
			this.dirtyCountElement.textContent = nls.localize('dirtyCounter', "{0} unsaved", dirty);
			dom.removeClass(this.dirtyCountElement, 'hidden');
		}
	}

	private getExpandedBodySize(model: IEditorStacksModel): number {
		return OpenEditorsView.computeExpandedBodySize(model, this.visibleOpenEditors, this.dynamicHeight);
	}

	private static computeExpandedBodySize(model: IEditorStacksModel, visibleOpenEditors = OpenEditorsView.DEFAULT_VISIBLE_OPEN_EDITORS, dynamicHeight = OpenEditorsView.DEFAULT_DYNAMIC_HEIGHT): number {
		let entryCount = model.groups.reduce((sum, group) => sum + group.count, 0);
		// We only show the group labels if there is more than 1 group
		if (model.groups.length > 1) {
			entryCount += model.groups.length;
		}

		let itemsToShow: number;
		if (dynamicHeight) {
			itemsToShow = Math.min(Math.max(visibleOpenEditors, 1), entryCount);
		} else {
			itemsToShow = Math.max(visibleOpenEditors, 1);
		}

		return itemsToShow * Renderer.ITEM_HEIGHT;
	}

	public setStructuralRefreshDelay(delay: number): void {
		this.structuralRefreshDelay = delay;
	}

	public getOptimalWidth(): number {
		let parentNode = this.tree.getHTMLElement();
		let childNodes = [].slice.call(parentNode.querySelectorAll('.open-editor > a'));

		return dom.getLargestChildWidth(parentNode, childNodes);
	}

	public shutdown(): void {
		this.settings[OpenEditorsView.MEMENTO_COLLAPSED] = (this.state === CollapsibleState.COLLAPSED);

		super.shutdown();
	}
}

export class MyDataSource implements IDataSource {

	public getId(tree: ITree, element: any): string {
		return element;
	}

	public hasChildren(tree: ITree, element: any): boolean {
		if ((element == "d:/") || (element == "d:/m2"))
			return true;
		else if (element == "333")
			return true;
		return false;
	}

	public getChildren(tree: ITree, element: any): TPromise<any> {
<<<<<<< HEAD
		if (element == "d:/")
			return TPromise.as(["d:/gopath.7z", "d:/bootmgr", "d:/license-gpl3.txt", "d:/m2"]);
		if (element == "d:/m2")
			return TPromise.as(["d:/m2/说明.txt"]);
		return TPromise.as(null);
=======
		if (element == "root")
			return TPromise.as(["111", "222", "333"]);
		else if (element == "333")
			return TPromise.as(["aaaa", "bbbb", "cccc", "dddd"]);
>>>>>>> a07905a4
	}

	public getParent(tree: ITree, element: any): TPromise<any> {
		if (element == "d:/")
			return TPromise.as(null);
		else if (element == "d:/m2/说明.txt")
			return TPromise.as("d:/m2");
		else
			return TPromise.as("d:/");
	}
}

interface IEditorGroupTemplateData {
	root: HTMLElement;
	name: HTMLSpanElement;
}

export class MyRenderer implements IRenderer {
	constructor (@IInstantiationService private instantiationService: IInstantiationService) {

	}

	getHeight(tree: ITree, element: any): number {
		return 22;
	}

	getTemplateId(tree: ITree, element: any): string {
		return element;
	}

	renderTemplate(tree: ITree, templateId: string, container: HTMLElement): any {
		console.log("Lilx: renderTemplate, templateId = " + templateId)
		// const myEditorGroupTemplate: IEditorGroupTemplateData = Object.create(null);

		// myEditorGroupTemplate.root = dom.append(container, $('.editor-group'));
		// myEditorGroupTemplate.name = dom.append(myEditorGroupTemplate.root, $('span'));
		// return myEditorGroupTemplate;

		const label = this.instantiationService.createInstance(FileLabel, container, void 0);

		const extraClasses = ['explorer-item'];
		const isFolder = (templateId == "d:/") ? true : (templateId == "d:/m2") ? true : false;
		console.log("Lilx: isFolder = " + isFolder)

		label.setFile(URI.file(templateId), { hidePath: true, isFolder: isFolder, extraClasses });
		return label;
	}

	renderElement(tree: ITree, element: any, templateId: string, templateData: any): void {
		// console.log("Lilx: renderElement, element = " + element)
		// templateData.name.textContent = element;
	}

	disposeTemplate(tree: ITree, templateId: string, templateData: any): void {
		templateData.dispose();
	}
}

interface IEditorGroupTemplateData {
	root: HTMLElement;
	name: HTMLSpanElement;
}

export class MyRenderer implements IRenderer {
	getHeight(tree: ITree, element: any): number {
		return 22;
	}

	getTemplateId(tree: ITree, element: any): string {
		return element;
	}

	renderTemplate(tree: ITree, templateId: string, container: HTMLElement): any {
		console.log("Lilx: renderTemplate, templateId = " + templateId)
		const myEditorGroupTemplate: IEditorGroupTemplateData = Object.create(null);

		myEditorGroupTemplate.root = dom.append(container, $('.editor-group'));
		myEditorGroupTemplate.name = dom.append(myEditorGroupTemplate.root, $('span'));
		return myEditorGroupTemplate;
	}

	renderElement(tree: ITree, element: any, templateId: string, templateData: any): void {
		console.log("Lilx: renderElement, element = " + element)
		templateData.name.textContent = element;
	}

	disposeTemplate(tree: ITree, templateId: string, templateData: any): void {

	}
}

export class MyEditorsView extends AdaptiveCollapsibleViewletView {
	private model: string;

	constructor(actionRunner: IActionRunner,
	 @IInstantiationService private instantiationService: IInstantiationService,
	 @IEditorGroupService editorGroupService: IEditorGroupService,
	 ) {
		super(actionRunner, 30, true, "MyEditorsView", null, null)
<<<<<<< HEAD
		this.model = "d:/";
=======
		this.model = "root";
>>>>>>> a07905a4
		this.expandedBodySize=130;
	}

	public renderHeader(container: HTMLElement): void {
		const titleDiv = dom.append(container, $('.title'));
		const titleSpan = dom.append(titleDiv, $('span'));
		titleSpan.textContent = nls.localize({ key: 'myEditorsView', comment: ['Open is an adjective'] }, "My Editors");

		super.renderHeader(container);
	}

	public renderBody(container: HTMLElement): void {
		this.treeContainer = super.renderViewTree(container);
		dom.addClass(this.treeContainer, 'explorer-open-editors');
		dom.addClass(this.treeContainer, 'show-file-icons');

		const dataSource = this.instantiationService.createInstance(MyDataSource);
		const renderer = this.instantiationService.createInstance(MyRenderer);

		this.tree = new Tree(this.treeContainer, {
			dataSource,
			renderer,
		}, {
				indentPixels: 0,
				twistiePixels: 20,
			});
	}

	public create(): TPromise<void> {
		// const treeInput = this.model.groups.length === 1 ? this.model.groups[0] : this.model;
		// (treeInput !== this.tree.getInput() ? this.tree.setInput(treeInput) : this.tree.refresh(true))

		this.tree.setInput(this.model)
		return super.create();
	}

}
<|MERGE_RESOLUTION|>--- conflicted
+++ resolved
@@ -295,18 +295,11 @@
 	}
 
 	public getChildren(tree: ITree, element: any): TPromise<any> {
-<<<<<<< HEAD
 		if (element == "d:/")
 			return TPromise.as(["d:/gopath.7z", "d:/bootmgr", "d:/license-gpl3.txt", "d:/m2"]);
 		if (element == "d:/m2")
 			return TPromise.as(["d:/m2/说明.txt"]);
 		return TPromise.as(null);
-=======
-		if (element == "root")
-			return TPromise.as(["111", "222", "333"]);
-		else if (element == "333")
-			return TPromise.as(["aaaa", "bbbb", "cccc", "dddd"]);
->>>>>>> a07905a4
 	}
 
 	public getParent(tree: ITree, element: any): TPromise<any> {
@@ -319,11 +312,6 @@
 	}
 }
 
-interface IEditorGroupTemplateData {
-	root: HTMLElement;
-	name: HTMLSpanElement;
-}
-
 export class MyRenderer implements IRenderer {
 	constructor (@IInstantiationService private instantiationService: IInstantiationService) {
 
@@ -362,39 +350,6 @@
 
 	disposeTemplate(tree: ITree, templateId: string, templateData: any): void {
 		templateData.dispose();
-	}
-}
-
-interface IEditorGroupTemplateData {
-	root: HTMLElement;
-	name: HTMLSpanElement;
-}
-
-export class MyRenderer implements IRenderer {
-	getHeight(tree: ITree, element: any): number {
-		return 22;
-	}
-
-	getTemplateId(tree: ITree, element: any): string {
-		return element;
-	}
-
-	renderTemplate(tree: ITree, templateId: string, container: HTMLElement): any {
-		console.log("Lilx: renderTemplate, templateId = " + templateId)
-		const myEditorGroupTemplate: IEditorGroupTemplateData = Object.create(null);
-
-		myEditorGroupTemplate.root = dom.append(container, $('.editor-group'));
-		myEditorGroupTemplate.name = dom.append(myEditorGroupTemplate.root, $('span'));
-		return myEditorGroupTemplate;
-	}
-
-	renderElement(tree: ITree, element: any, templateId: string, templateData: any): void {
-		console.log("Lilx: renderElement, element = " + element)
-		templateData.name.textContent = element;
-	}
-
-	disposeTemplate(tree: ITree, templateId: string, templateData: any): void {
-
 	}
 }
 
@@ -406,11 +361,7 @@
 	 @IEditorGroupService editorGroupService: IEditorGroupService,
 	 ) {
 		super(actionRunner, 30, true, "MyEditorsView", null, null)
-<<<<<<< HEAD
 		this.model = "d:/";
-=======
-		this.model = "root";
->>>>>>> a07905a4
 		this.expandedBodySize=130;
 	}
 
@@ -434,7 +385,7 @@
 			dataSource,
 			renderer,
 		}, {
-				indentPixels: 0,
+				indentPixels: 10,
 				twistiePixels: 20,
 			});
 	}
