/*---------------------------------------------------------------------------------------------
 *  Copyright (c) Microsoft Corporation. All rights reserved.
 *  Licensed under the MIT License. See License.txt in the project root for license information.
 *--------------------------------------------------------------------------------------------*/

import nls = require('vs/nls');
import errors = require('vs/base/common/errors');
import { RunOnceScheduler } from 'vs/base/common/async';
import { TPromise } from 'vs/base/common/winjs.base';
import { IAction, IActionRunner } from 'vs/base/common/actions';
import dom = require('vs/base/browser/dom');
import { CollapsibleState } from 'vs/base/browser/ui/splitview/splitview';
import { Tree } from 'vs/base/parts/tree/browser/treeImpl';
import { IContextMenuService } from 'vs/platform/contextview/browser/contextView';
import { IInstantiationService } from 'vs/platform/instantiation/common/instantiation';
import { IEditorGroupService } from 'vs/workbench/services/group/common/groupService';
import { IConfigurationService } from 'vs/platform/configuration/common/configuration';
import { IKeybindingService } from 'vs/platform/keybinding/common/keybinding';
import { IEditorStacksModel, IStacksModelChangeEvent, IEditorGroup } from 'vs/workbench/common/editor';
import { SaveAllAction } from 'vs/workbench/parts/files/browser/fileActions';
import { AdaptiveCollapsibleViewletView } from 'vs/workbench/browser/viewlet';
import { IFilesConfiguration, VIEWLET_ID } from 'vs/workbench/parts/files/common/files';
import { ITextFileService, AutoSaveMode } from 'vs/workbench/services/textfile/common/textfiles';
import { IViewletService } from 'vs/workbench/services/viewlet/common/viewletService';
import { Renderer, DataSource, Controller, AccessibilityProvider, ActionProvider, OpenEditor, DragAndDrop } from 'vs/workbench/parts/files/browser/views/openEditorsViewer';
import { IUntitledEditorService } from 'vs/workbench/services/untitled/common/untitledEditorService';
import { CloseAllEditorsAction } from 'vs/workbench/browser/parts/editor/editorActions';
import { ToggleEditorLayoutAction } from 'vs/workbench/browser/actions/toggleEditorLayout';
import { IDataSource, ITree, IRenderer } from 'vs/base/parts/tree/browser/tree';

import URI from 'vs/base/common/uri';
import { FileLabel, IFileLabelOptions } from 'vs/workbench/browser/labels';

const $ = dom.$;

export class OpenEditorsView extends AdaptiveCollapsibleViewletView {

	private static MEMENTO_COLLAPSED = 'openEditors.memento.collapsed';
	private static DEFAULT_VISIBLE_OPEN_EDITORS = 9;
	private static DEFAULT_DYNAMIC_HEIGHT = true;

	private settings: any;
	private visibleOpenEditors: number;
	private dynamicHeight: boolean;

	private model: IEditorStacksModel;
	private dirtyCountElement: HTMLElement;
	private structuralTreeRefreshScheduler: RunOnceScheduler;
	private structuralRefreshDelay: number;
	private groupToRefresh: IEditorGroup;
	private fullRefreshNeeded: boolean;

	constructor(actionRunner: IActionRunner, settings: any,
		@IInstantiationService private instantiationService: IInstantiationService,
		@IContextMenuService contextMenuService: IContextMenuService,
		@ITextFileService private textFileService: ITextFileService,
		@IEditorGroupService editorGroupService: IEditorGroupService,
		@IConfigurationService private configurationService: IConfigurationService,
		@IKeybindingService keybindingService: IKeybindingService,
		@IUntitledEditorService private untitledEditorService: IUntitledEditorService,
		@IViewletService private viewletService: IViewletService
	) {
		super(actionRunner, OpenEditorsView.computeExpandedBodySize(editorGroupService.getStacksModel()), !!settings[OpenEditorsView.MEMENTO_COLLAPSED], nls.localize({ key: 'openEditosrSection', comment: ['Open is an adjective'] }, "Open Editors Section"), keybindingService, contextMenuService);

		this.settings = settings;
		this.model = editorGroupService.getStacksModel();

		this.structuralRefreshDelay = 0;
		this.structuralTreeRefreshScheduler = new RunOnceScheduler(() => this.structuralTreeUpdate(), this.structuralRefreshDelay);
	}

	public renderHeader(container: HTMLElement): void {
		const titleDiv = dom.append(container, $('.title'));
		const titleSpan = dom.append(titleDiv, $('span'));
		titleSpan.textContent = nls.localize({ key: 'openEditors', comment: ['Open is an adjective'] }, "Open Editors");

		this.dirtyCountElement = dom.append(titleDiv, $('.monaco-count-badge'));
		this.updateDirtyIndicator();

		super.renderHeader(container);
	}

	public getActions(): IAction[] {
		return [
			this.instantiationService.createInstance(ToggleEditorLayoutAction, ToggleEditorLayoutAction.ID, ToggleEditorLayoutAction.LABEL),
			this.instantiationService.createInstance(SaveAllAction, SaveAllAction.ID, SaveAllAction.LABEL),
			this.instantiationService.createInstance(CloseAllEditorsAction, CloseAllEditorsAction.ID, CloseAllEditorsAction.LABEL)
		];
	}

	public renderBody(container: HTMLElement): void {
		this.treeContainer = super.renderViewTree(container);
		dom.addClass(this.treeContainer, 'explorer-open-editors');
		dom.addClass(this.treeContainer, 'show-file-icons');

		const dataSource = this.instantiationService.createInstance(DataSource);
		const actionProvider = this.instantiationService.createInstance(ActionProvider, this.model);
		const renderer = this.instantiationService.createInstance(Renderer, actionProvider);
		const controller = this.instantiationService.createInstance(Controller, actionProvider, this.model);
		const accessibilityProvider = this.instantiationService.createInstance(AccessibilityProvider);
		const dnd = this.instantiationService.createInstance(DragAndDrop);

		this.tree = new Tree(this.treeContainer, {
			dataSource,
			renderer,
			controller,
			accessibilityProvider,
			dnd
		}, {
				indentPixels: 0,
				twistiePixels: 20,
				ariaLabel: nls.localize({ key: 'treeAriaLabel', comment: ['Open is an adjective'] }, "Open Editors")
			});

		this.fullRefreshNeeded = true;
		this.structuralTreeUpdate();
	}

	public create(): TPromise<void> {

		// Load Config
		const configuration = this.configurationService.getConfiguration<IFilesConfiguration>();
		this.onConfigurationUpdated(configuration);

		// listeners
		this.registerListeners();

		return super.create();
	}

	private registerListeners(): void {

		// update on model changes
		this.toDispose.push(this.model.onModelChanged(e => this.onEditorStacksModelChanged(e)));

		// Also handle configuration updates
		this.toDispose.push(this.configurationService.onDidUpdateConfiguration(e => this.onConfigurationUpdated(e.config)));

		// Also handle dirty count indicator #10556
		this.toDispose.push(this.textFileService.models.onModelDirty(e => this.updateDirtyIndicator()));

		// We are not updating the tree while the viewlet is not visible. Thus refresh when viewlet becomes visible #6702
		this.toDispose.push(this.viewletService.onDidViewletOpen(viewlet => {
			if (viewlet.getId() === VIEWLET_ID) {
				this.fullRefreshNeeded = true;
				this.structuralTreeUpdate();
				this.updateDirtyIndicator();
			}
		}));
	}

	private onEditorStacksModelChanged(e: IStacksModelChangeEvent): void {
		if (this.isDisposed || !this.isVisible || !this.tree) {
			return;
		}

		// Do a minimal tree update based on if the change is structural or not #6670
		if (e.structural) {
			// If an editor changed structurally it is enough to refresh the group, otherwise a group changed structurally and we need the full refresh.
			// If there are multiple groups to refresh - refresh the whole tree.
			if (e.editor && !this.groupToRefresh) {
				this.groupToRefresh = e.group;
			} else {
				this.fullRefreshNeeded = true;
			}
			this.structuralTreeRefreshScheduler.schedule(this.structuralRefreshDelay);
		} else {
			const toRefresh = e.editor ? new OpenEditor(e.editor, e.group) : e.group;
			this.updateDirtyIndicator();
			this.tree.refresh(toRefresh, false).done(() => this.highlightActiveEditor(), errors.onUnexpectedError);
		}
	}

	private structuralTreeUpdate(): void {
		// View size
		this.expandedBodySize = this.getExpandedBodySize(this.model);
		// Show groups only if there is more than 1 group
		const treeInput = this.model.groups.length === 1 ? this.model.groups[0] : this.model;
		// TODO@Isidor temporary workaround due to a partial tree refresh issue
		this.fullRefreshNeeded = true;
		const toRefresh = this.fullRefreshNeeded ? null : this.groupToRefresh;

		(treeInput !== this.tree.getInput() ? this.tree.setInput(treeInput) : this.tree.refresh(toRefresh)).done(() => {
			this.fullRefreshNeeded = false;
			this.groupToRefresh = null;

			// Always expand all the groups as they are unclickable
			return this.tree.expandAll(this.model.groups).then(() => this.highlightActiveEditor());
		}, errors.onUnexpectedError);
	}

	private highlightActiveEditor(): void {
		if (this.model.activeGroup && this.model.activeGroup.activeEditor /* could be empty */) {
			const openEditor = new OpenEditor(this.model.activeGroup.activeEditor, this.model.activeGroup);
			this.tree.clearFocus();
			this.tree.clearSelection();

			if (openEditor) {
				this.tree.setFocus(openEditor);
				this.tree.setSelection([openEditor]);
				const relativeTop = this.tree.getRelativeTop(openEditor);
				if (relativeTop <= 0 || relativeTop >= 1) {
					// Only reveal the element if it is not visible #8279
					this.tree.reveal(openEditor).done(null, errors.onUnexpectedError);
				}
			}
		}
	}

	private onConfigurationUpdated(configuration: IFilesConfiguration): void {
		if (this.isDisposed) {
			return; // guard against possible race condition when config change causes recreate of views
		}

		let visibleOpenEditors = configuration && configuration.explorer && configuration.explorer.openEditors && configuration.explorer.openEditors.visible;
		if (typeof visibleOpenEditors === 'number') {
			this.visibleOpenEditors = visibleOpenEditors;
		} else {
			this.visibleOpenEditors = OpenEditorsView.DEFAULT_VISIBLE_OPEN_EDITORS;
		}

		let dynamicHeight = configuration && configuration.explorer && configuration.explorer.openEditors && configuration.explorer.openEditors.dynamicHeight;
		if (typeof dynamicHeight === 'boolean') {
			this.dynamicHeight = dynamicHeight;
		} else {
			this.dynamicHeight = OpenEditorsView.DEFAULT_DYNAMIC_HEIGHT;
		}

		// Adjust expanded body size
		this.expandedBodySize = this.getExpandedBodySize(this.model);
	}

	private updateDirtyIndicator(): void {
		let dirty = this.textFileService.getAutoSaveMode() !== AutoSaveMode.AFTER_SHORT_DELAY ? this.textFileService.getDirty().length
			: this.untitledEditorService.getDirty().length;
		if (dirty === 0) {
			dom.addClass(this.dirtyCountElement, 'hidden');
		} else {
			this.dirtyCountElement.textContent = nls.localize('dirtyCounter', "{0} unsaved", dirty);
			dom.removeClass(this.dirtyCountElement, 'hidden');
		}
	}

	private getExpandedBodySize(model: IEditorStacksModel): number {
		return OpenEditorsView.computeExpandedBodySize(model, this.visibleOpenEditors, this.dynamicHeight);
	}

	private static computeExpandedBodySize(model: IEditorStacksModel, visibleOpenEditors = OpenEditorsView.DEFAULT_VISIBLE_OPEN_EDITORS, dynamicHeight = OpenEditorsView.DEFAULT_DYNAMIC_HEIGHT): number {
		let entryCount = model.groups.reduce((sum, group) => sum + group.count, 0);
		// We only show the group labels if there is more than 1 group
		if (model.groups.length > 1) {
			entryCount += model.groups.length;
		}

		let itemsToShow: number;
		if (dynamicHeight) {
			itemsToShow = Math.min(Math.max(visibleOpenEditors, 1), entryCount);
		} else {
			itemsToShow = Math.max(visibleOpenEditors, 1);
		}

		return itemsToShow * Renderer.ITEM_HEIGHT;
	}

	public setStructuralRefreshDelay(delay: number): void {
		this.structuralRefreshDelay = delay;
	}

	public getOptimalWidth(): number {
		let parentNode = this.tree.getHTMLElement();
		let childNodes = [].slice.call(parentNode.querySelectorAll('.open-editor > a'));

		return dom.getLargestChildWidth(parentNode, childNodes);
	}

	public shutdown(): void {
		this.settings[OpenEditorsView.MEMENTO_COLLAPSED] = (this.state === CollapsibleState.COLLAPSED);

		super.shutdown();
	}
}

export class MyDataSource implements IDataSource {

	public getId(tree: ITree, element: any): string {
		return element;
	}

	public hasChildren(tree: ITree, element: any): boolean {
		if ((element == "d:/") || (element == "d:/m2"))
			return true;
		else if (element == "333")
			return true;
		return false;
	}

	public getChildren(tree: ITree, element: any): TPromise<any> {
<<<<<<< HEAD
		if (element == "d:/")
			return TPromise.as(["d:/gopath.7z", "d:/bootmgr", "d:/license-gpl3.txt", "d:/m2"]);
		if (element == "d:/m2")
			return TPromise.as(["d:/m2/说明.txt"]);
		return TPromise.as(null);
=======
		if (element == "root")
			return TPromise.as(["111", "222", "333"]);
		else if (element == "333")
			return TPromise.as(["aaaa", "bbbb", "cccc", "dddd"]);
>>>>>>> a07905a4
	}

	public getParent(tree: ITree, element: any): TPromise<any> {
		if (element == "d:/")
			return TPromise.as(null);
		else if (element == "d:/m2/说明.txt")
			return TPromise.as("d:/m2");
		else
			return TPromise.as("d:/");
	}
}

interface IEditorGroupTemplateData {
	root: HTMLElement;
	name: HTMLSpanElement;
}

export class MyRenderer implements IRenderer {
	constructor (@IInstantiationService private instantiationService: IInstantiationService) {

	}

	getHeight(tree: ITree, element: any): number {
		return 22;
	}

	getTemplateId(tree: ITree, element: any): string {
		return element;
	}

	renderTemplate(tree: ITree, templateId: string, container: HTMLElement): any {
		console.log("Lilx: renderTemplate, templateId = " + templateId)
		// const myEditorGroupTemplate: IEditorGroupTemplateData = Object.create(null);

		// myEditorGroupTemplate.root = dom.append(container, $('.editor-group'));
		// myEditorGroupTemplate.name = dom.append(myEditorGroupTemplate.root, $('span'));
		// return myEditorGroupTemplate;

		const label = this.instantiationService.createInstance(FileLabel, container, void 0);

		const extraClasses = ['explorer-item'];
		const isFolder = (templateId == "d:/") ? true : (templateId == "d:/m2") ? true : false;
		console.log("Lilx: isFolder = " + isFolder)

		label.setFile(URI.file(templateId), { hidePath: true, isFolder: isFolder, extraClasses });
		return label;
	}

	renderElement(tree: ITree, element: any, templateId: string, templateData: any): void {
		// console.log("Lilx: renderElement, element = " + element)
		// templateData.name.textContent = element;
	}

	disposeTemplate(tree: ITree, templateId: string, templateData: any): void {
		templateData.dispose();
	}
}

interface IEditorGroupTemplateData {
	root: HTMLElement;
	name: HTMLSpanElement;
}

export class MyRenderer implements IRenderer {
	getHeight(tree: ITree, element: any): number {
		return 22;
	}

	getTemplateId(tree: ITree, element: any): string {
		return element;
	}

	renderTemplate(tree: ITree, templateId: string, container: HTMLElement): any {
		console.log("Lilx: renderTemplate, templateId = " + templateId)
		const myEditorGroupTemplate: IEditorGroupTemplateData = Object.create(null);

		myEditorGroupTemplate.root = dom.append(container, $('.editor-group'));
		myEditorGroupTemplate.name = dom.append(myEditorGroupTemplate.root, $('span'));
		return myEditorGroupTemplate;
	}

	renderElement(tree: ITree, element: any, templateId: string, templateData: any): void {
		console.log("Lilx: renderElement, element = " + element)
		templateData.name.textContent = element;
	}

	disposeTemplate(tree: ITree, templateId: string, templateData: any): void {

	}
}

export class MyEditorsView extends AdaptiveCollapsibleViewletView {
	private model: string;

	constructor(actionRunner: IActionRunner,
	 @IInstantiationService private instantiationService: IInstantiationService,
	 @IEditorGroupService editorGroupService: IEditorGroupService,
	 ) {
		super(actionRunner, 30, true, "MyEditorsView", null, null)
<<<<<<< HEAD
		this.model = "d:/";
=======
		this.model = "root";
>>>>>>> a07905a4
		this.expandedBodySize=130;
	}

	public renderHeader(container: HTMLElement): void {
		const titleDiv = dom.append(container, $('.title'));
		const titleSpan = dom.append(titleDiv, $('span'));
		titleSpan.textContent = nls.localize({ key: 'myEditorsView', comment: ['Open is an adjective'] }, "My Editors");

		super.renderHeader(container);
	}

	public renderBody(container: HTMLElement): void {
		this.treeContainer = super.renderViewTree(container);
		dom.addClass(this.treeContainer, 'explorer-open-editors');
		dom.addClass(this.treeContainer, 'show-file-icons');

		const dataSource = this.instantiationService.createInstance(MyDataSource);
		const renderer = this.instantiationService.createInstance(MyRenderer);

		this.tree = new Tree(this.treeContainer, {
			dataSource,
			renderer,
		}, {
				indentPixels: 0,
				twistiePixels: 20,
			});
	}

	public create(): TPromise<void> {
		// const treeInput = this.model.groups.length === 1 ? this.model.groups[0] : this.model;
		// (treeInput !== this.tree.getInput() ? this.tree.setInput(treeInput) : this.tree.refresh(true))

		this.tree.setInput(this.model)
		return super.create();
	}

}
<|MERGE_RESOLUTION|>--- conflicted
+++ resolved
@@ -295,18 +295,11 @@
 	}
 
 	public getChildren(tree: ITree, element: any): TPromise<any> {
-<<<<<<< HEAD
 		if (element == "d:/")
 			return TPromise.as(["d:/gopath.7z", "d:/bootmgr", "d:/license-gpl3.txt", "d:/m2"]);
 		if (element == "d:/m2")
 			return TPromise.as(["d:/m2/说明.txt"]);
 		return TPromise.as(null);
-=======
-		if (element == "root")
-			return TPromise.as(["111", "222", "333"]);
-		else if (element == "333")
-			return TPromise.as(["aaaa", "bbbb", "cccc", "dddd"]);
->>>>>>> a07905a4
 	}
 
 	public getParent(tree: ITree, element: any): TPromise<any> {
@@ -406,11 +399,7 @@
 	 @IEditorGroupService editorGroupService: IEditorGroupService,
 	 ) {
 		super(actionRunner, 30, true, "MyEditorsView", null, null)
-<<<<<<< HEAD
 		this.model = "d:/";
-=======
-		this.model = "root";
->>>>>>> a07905a4
 		this.expandedBodySize=130;
 	}
 
