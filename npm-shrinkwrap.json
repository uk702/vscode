--- conflicted
+++ resolved
@@ -405,25 +405,14 @@
       "resolved": "https://registry.npm.taobao.org/util-deprecate/-/util-deprecate-1.0.2.tgz"
     },
     "vscode-debugprotocol": {
-<<<<<<< HEAD
-      "version": "1.13.0",
-      "from": "vscode-debugprotocol@1.13.0",
-      "resolved": "https://registry.npm.taobao.org/vscode-debugprotocol/-/vscode-debugprotocol-1.13.0.tgz"
-    },
-    "vscode-textmate": {
-      "version": "2.2.0",
-      "from": "vscode-textmate@2.2.0",
-      "resolved": "https://registry.npm.taobao.org/vscode-textmate/-/vscode-textmate-2.2.0.tgz"
-=======
       "version": "1.14.0",
       "from": "vscode-debugprotocol@1.14.0",
-      "resolved": "https://registry.npmjs.org/vscode-debugprotocol/-/vscode-debugprotocol-1.14.0.tgz"
+      "resolved": "https://registry.npm.taobao.org/vscode-debugprotocol/-/vscode-debugprotocol-1.14.0.tgz"
     },
     "vscode-textmate": {
       "version": "2.3.0",
       "from": "vscode-textmate@2.3.0",
-      "resolved": "https://registry.npmjs.org/vscode-textmate/-/vscode-textmate-2.3.0.tgz"
->>>>>>> 80cbf2e2
+      "resolved": "https://registry.npm.taobao.org/vscode-textmate/-/vscode-textmate-2.3.0.tgz"
     },
     "windows-foreground-love": {
       "version": "0.1.0",
