{
  "name": "code-oss-dev",
  "version": "1.8.0",
  "dependencies": {
    "agent-base": {
      "version": "1.0.2",
      "from": "agent-base@>=1.0.1 <1.1.0",
      "resolved": "https://registry.npm.taobao.org/agent-base/-/agent-base-1.0.2.tgz"
    },
    "anymatch": {
      "version": "1.3.0",
      "from": "anymatch@>=1.3.0 <2.0.0",
      "resolved": "https://registry.npm.taobao.org/anymatch/-/anymatch-1.3.0.tgz"
    },
    "applicationinsights": {
      "version": "0.15.6",
      "from": "applicationinsights@0.15.6",
      "resolved": "https://registry.npm.taobao.org/applicationinsights/-/applicationinsights-0.15.6.tgz"
    },
    "arr-diff": {
      "version": "2.0.0",
      "from": "arr-diff@>=2.0.0 <3.0.0",
      "resolved": "https://registry.npm.taobao.org/arr-diff/-/arr-diff-2.0.0.tgz"
    },
    "arr-flatten": {
      "version": "1.0.1",
      "from": "arr-flatten@>=1.0.1 <2.0.0",
      "resolved": "https://registry.npm.taobao.org/arr-flatten/-/arr-flatten-1.0.1.tgz"
    },
    "array-unique": {
      "version": "0.2.1",
      "from": "array-unique@>=0.2.1 <0.3.0",
      "resolved": "https://registry.npm.taobao.org/array-unique/-/array-unique-0.2.1.tgz"
    },
    "arrify": {
      "version": "1.0.1",
      "from": "arrify@>=1.0.0 <2.0.0",
      "resolved": "https://registry.npm.taobao.org/arrify/-/arrify-1.0.1.tgz"
    },
    "async-each": {
      "version": "1.0.1",
      "from": "async-each@>=1.0.0 <2.0.0",
      "resolved": "https://registry.npm.taobao.org/async-each/-/async-each-1.0.1.tgz"
    },
    "balanced-match": {
      "version": "0.4.2",
      "from": "balanced-match@>=0.4.1 <0.5.0",
      "resolved": "https://registry.npm.taobao.org/balanced-match/-/balanced-match-0.4.2.tgz"
    },
    "binary-extensions": {
      "version": "1.6.0",
      "from": "binary-extensions@>=1.0.0 <2.0.0",
      "resolved": "https://registry.npm.taobao.org/binary-extensions/-/binary-extensions-1.6.0.tgz"
    },
    "brace-expansion": {
      "version": "1.1.6",
      "from": "brace-expansion@>=1.0.0 <2.0.0",
      "resolved": "https://registry.npm.taobao.org/brace-expansion/-/brace-expansion-1.1.6.tgz"
    },
    "braces": {
      "version": "1.8.5",
      "from": "braces@>=1.8.2 <2.0.0",
      "resolved": "https://registry.npm.taobao.org/braces/-/braces-1.8.5.tgz"
    },
    "buffer-shims": {
      "version": "1.0.0",
      "from": "buffer-shims@>=1.0.0 <2.0.0",
      "resolved": "https://registry.npm.taobao.org/buffer-shims/-/buffer-shims-1.0.0.tgz"
    },
    "chokidar": {
      "version": "1.6.0",
      "from": "bpasero/chokidar#vscode",
      "resolved": "git+https://github.com/bpasero/chokidar.git#8b64fda5a22cc9850f1346d12302051c5ba65b10"
    },
    "concat-map": {
      "version": "0.0.1",
      "from": "concat-map@0.0.1",
      "resolved": "https://registry.npm.taobao.org/concat-map/-/concat-map-0.0.1.tgz"
    },
    "core-util-is": {
      "version": "1.0.2",
      "from": "core-util-is@>=1.0.0 <1.1.0",
      "resolved": "https://registry.npm.taobao.org/core-util-is/-/core-util-is-1.0.2.tgz"
    },
    "debug": {
      "version": "2.2.0",
      "from": "debug@>=2.0.0 <3.0.0",
      "resolved": "https://registry.npm.taobao.org/debug/-/debug-2.2.0.tgz"
    },
    "emmet": {
      "version": "1.3.1",
      "from": "emmet@1.3.1",
      "resolved": "https://registry.npm.taobao.org/emmet/-/emmet-1.3.1.tgz"
    },
    "expand-brackets": {
      "version": "0.1.5",
      "from": "expand-brackets@>=0.1.4 <0.2.0",
      "resolved": "https://registry.npm.taobao.org/expand-brackets/-/expand-brackets-0.1.5.tgz"
    },
    "expand-range": {
      "version": "1.8.2",
      "from": "expand-range@>=1.8.1 <2.0.0",
      "resolved": "https://registry.npm.taobao.org/expand-range/-/expand-range-1.8.2.tgz"
    },
    "extend": {
      "version": "3.0.0",
      "from": "extend@>=3.0.0 <4.0.0",
      "resolved": "https://registry.npm.taobao.org/extend/-/extend-3.0.0.tgz"
    },
    "extglob": {
      "version": "0.3.2",
      "from": "extglob@>=0.3.1 <0.4.0",
      "resolved": "https://registry.npm.taobao.org/extglob/-/extglob-0.3.2.tgz"
    },
    "extract-opts": {
      "version": "2.2.0",
      "from": "extract-opts@>=2.2.0 <3.0.0",
      "resolved": "https://registry.npm.taobao.org/extract-opts/-/extract-opts-2.2.0.tgz"
    },
    "fast-plist": {
      "version": "0.1.2",
      "from": "fast-plist@0.1.2",
      "resolved": "https://registry.npm.taobao.org/fast-plist/-/fast-plist-0.1.2.tgz"
    },
    "fd-slicer": {
      "version": "1.0.1",
      "from": "fd-slicer@>=1.0.1 <1.1.0",
      "resolved": "https://registry.npm.taobao.org/fd-slicer/-/fd-slicer-1.0.1.tgz"
    },
    "filename-regex": {
      "version": "2.0.0",
      "from": "filename-regex@>=2.0.0 <3.0.0",
      "resolved": "https://registry.npm.taobao.org/filename-regex/-/filename-regex-2.0.0.tgz"
    },
    "fill-range": {
      "version": "2.2.3",
      "from": "fill-range@>=2.1.0 <3.0.0",
      "resolved": "https://registry.npm.taobao.org/fill-range/-/fill-range-2.2.3.tgz"
    },
    "for-in": {
      "version": "0.1.5",
      "from": "for-in@>=0.1.5 <0.2.0",
      "resolved": "https://registry.npm.taobao.org/for-in/-/for-in-0.1.5.tgz"
    },
    "for-own": {
      "version": "0.1.4",
      "from": "for-own@>=0.1.3 <0.2.0",
      "resolved": "https://registry.npm.taobao.org/for-own/-/for-own-0.1.4.tgz"
    },
    "fsevents": {
      "version": "0.3.8",
      "from": "bpasero/fsevents#vscode",
      "resolved": "https://registry.npm.taobao.org/fsevents/-/fsevents-0.3.8.tgz"
    },
    "gc-signals": {
      "version": "0.0.1",
      "from": "gc-signals@0.0.1",
      "resolved": "https://registry.npm.taobao.org/gc-signals/-/gc-signals-0.0.1.tgz"
    },
    "getmac": {
      "version": "1.0.7",
      "from": "getmac@1.0.7",
      "resolved": "https://registry.npm.taobao.org/getmac/-/getmac-1.0.7.tgz"
    },
    "glob-base": {
      "version": "0.3.0",
      "from": "glob-base@>=0.3.0 <0.4.0",
      "resolved": "https://registry.npm.taobao.org/glob-base/-/glob-base-0.3.0.tgz"
    },
    "glob-parent": {
      "version": "2.0.0",
      "from": "glob-parent@>=2.0.0 <3.0.0",
      "resolved": "https://registry.npm.taobao.org/glob-parent/-/glob-parent-2.0.0.tgz"
    },
    "graceful-fs": {
      "version": "4.1.2",
      "from": "graceful-fs@4.1.2",
      "resolved": "https://registry.npm.taobao.org/graceful-fs/-/graceful-fs-4.1.2.tgz"
    },
    "http-proxy-agent": {
      "version": "0.2.7",
      "from": "http-proxy-agent@0.2.7",
      "resolved": "https://registry.npm.taobao.org/http-proxy-agent/-/http-proxy-agent-0.2.7.tgz"
    },
    "https-proxy-agent": {
      "version": "0.3.6",
      "from": "https-proxy-agent@0.3.6",
      "resolved": "https://registry.npm.taobao.org/https-proxy-agent/-/https-proxy-agent-0.3.6.tgz"
    },
    "iconv-lite": {
      "version": "0.4.13",
      "from": "iconv-lite@0.4.13",
      "resolved": "https://registry.npm.taobao.org/iconv-lite/-/iconv-lite-0.4.13.tgz"
    },
    "inherits": {
      "version": "2.0.1",
      "from": "inherits@>=2.0.1 <3.0.0",
      "resolved": "https://registry.npm.taobao.org/inherits/-/inherits-2.0.1.tgz"
    },
    "is-binary-path": {
      "version": "1.0.1",
      "from": "is-binary-path@>=1.0.0 <2.0.0",
      "resolved": "https://registry.npm.taobao.org/is-binary-path/-/is-binary-path-1.0.1.tgz"
    },
    "is-buffer": {
      "version": "1.1.4",
      "from": "is-buffer@>=1.0.2 <2.0.0",
      "resolved": "https://registry.npm.taobao.org/is-buffer/-/is-buffer-1.1.4.tgz"
    },
    "is-dotfile": {
      "version": "1.0.2",
      "from": "is-dotfile@>=1.0.0 <2.0.0",
      "resolved": "https://registry.npm.taobao.org/is-dotfile/-/is-dotfile-1.0.2.tgz"
    },
    "is-equal-shallow": {
      "version": "0.1.3",
      "from": "is-equal-shallow@>=0.1.3 <0.2.0",
      "resolved": "https://registry.npm.taobao.org/is-equal-shallow/-/is-equal-shallow-0.1.3.tgz"
    },
    "is-extendable": {
      "version": "0.1.1",
      "from": "is-extendable@>=0.1.1 <0.2.0",
      "resolved": "https://registry.npm.taobao.org/is-extendable/-/is-extendable-0.1.1.tgz"
    },
    "is-extglob": {
      "version": "1.0.0",
      "from": "is-extglob@>=1.0.0 <2.0.0",
      "resolved": "https://registry.npm.taobao.org/is-extglob/-/is-extglob-1.0.0.tgz"
    },
    "is-glob": {
      "version": "2.0.1",
      "from": "is-glob@>=2.0.0 <3.0.0",
      "resolved": "https://registry.npm.taobao.org/is-glob/-/is-glob-2.0.1.tgz"
    },
    "is-number": {
      "version": "2.1.0",
      "from": "is-number@>=2.1.0 <3.0.0",
      "resolved": "https://registry.npm.taobao.org/is-number/-/is-number-2.1.0.tgz"
    },
    "is-posix-bracket": {
      "version": "0.1.1",
      "from": "is-posix-bracket@>=0.1.0 <0.2.0",
      "resolved": "https://registry.npm.taobao.org/is-posix-bracket/-/is-posix-bracket-0.1.1.tgz"
    },
    "is-primitive": {
      "version": "2.0.0",
      "from": "is-primitive@>=2.0.0 <3.0.0",
      "resolved": "https://registry.npm.taobao.org/is-primitive/-/is-primitive-2.0.0.tgz"
    },
    "isarray": {
      "version": "1.0.0",
      "from": "isarray@1.0.0",
      "resolved": "https://registry.npm.taobao.org/isarray/-/isarray-1.0.0.tgz"
    },
    "isobject": {
      "version": "2.1.0",
      "from": "isobject@>=2.0.0 <3.0.0",
      "resolved": "https://registry.npm.taobao.org/isobject/-/isobject-2.1.0.tgz"
    },
    "kind-of": {
      "version": "3.0.4",
      "from": "kind-of@>=3.0.2 <4.0.0",
      "resolved": "https://registry.npm.taobao.org/kind-of/-/kind-of-3.0.4.tgz"
    },
    "micromatch": {
      "version": "2.3.11",
      "from": "micromatch@>=2.1.5 <3.0.0",
      "resolved": "https://registry.npm.taobao.org/micromatch/-/micromatch-2.3.11.tgz"
    },
    "minimatch": {
      "version": "3.0.3",
      "from": "minimatch@>=3.0.2 <4.0.0",
      "resolved": "https://registry.npm.taobao.org/minimatch/-/minimatch-3.0.3.tgz"
    },
    "minimist": {
      "version": "1.2.0",
      "from": "minimist@1.2.0",
      "resolved": "https://registry.npm.taobao.org/minimist/-/minimist-1.2.0.tgz"
    },
    "ms": {
      "version": "0.7.1",
      "from": "ms@0.7.1",
      "resolved": "https://registry.npm.taobao.org/ms/-/ms-0.7.1.tgz"
    },
    "nan": {
      "version": "2.4.0",
      "from": "nan@>=2.3.0 <3.0.0",
      "resolved": "https://registry.npm.taobao.org/nan/-/nan-2.4.0.tgz"
    },
    "native-keymap": {
      "version": "0.3.0",
      "from": "native-keymap@0.3.0",
      "resolved": "https://registry.npm.taobao.org/native-keymap/-/native-keymap-0.3.0.tgz"
    },
    "normalize-path": {
      "version": "2.0.1",
      "from": "normalize-path@>=2.0.1 <3.0.0",
      "resolved": "https://registry.npm.taobao.org/normalize-path/-/normalize-path-2.0.1.tgz"
    },
    "object.omit": {
      "version": "2.0.0",
      "from": "object.omit@>=2.0.0 <3.0.0",
      "resolved": "https://registry.npm.taobao.org/object.omit/-/object.omit-2.0.0.tgz"
    },
    "oniguruma": {
      "version": "6.1.1",
      "from": "oniguruma@>=6.0.1 <7.0.0",
      "resolved": "https://registry.npm.taobao.org/oniguruma/-/oniguruma-6.1.1.tgz"
    },
    "parse-glob": {
      "version": "3.0.4",
      "from": "parse-glob@>=3.0.4 <4.0.0",
      "resolved": "https://registry.npm.taobao.org/parse-glob/-/parse-glob-3.0.4.tgz"
    },
    "path-is-absolute": {
      "version": "1.0.0",
      "from": "path-is-absolute@>=1.0.0 <2.0.0",
      "resolved": "https://registry.npm.taobao.org/path-is-absolute/-/path-is-absolute-1.0.0.tgz"
    },
    "pend": {
      "version": "1.2.0",
      "from": "pend@>=1.2.0 <1.3.0",
      "resolved": "https://registry.npm.taobao.org/pend/-/pend-1.2.0.tgz"
    },
    "preserve": {
      "version": "0.2.0",
      "from": "preserve@>=0.2.0 <0.3.0",
      "resolved": "https://registry.npm.taobao.org/preserve/-/preserve-0.2.0.tgz"
    },
    "process-nextick-args": {
      "version": "1.0.7",
      "from": "process-nextick-args@>=1.0.6 <1.1.0",
      "resolved": "https://registry.npm.taobao.org/process-nextick-args/-/process-nextick-args-1.0.7.tgz"
    },
    "pty.js": {
      "version": "0.3.0",
      "from": "https://github.com/Tyriar/pty.js/tarball/c75c2dcb6dcad83b0cb3ef2ae42d0448fb912642",
      "resolved": "https://github.com/Tyriar/pty.js/tarball/c75c2dcb6dcad83b0cb3ef2ae42d0448fb912642",
      "dependencies": {
        "extend": {
          "version": "1.2.1",
          "from": "extend@>=1.2.1 <1.3.0",
          "resolved": "https://registry.npm.taobao.org/extend/-/extend-1.2.1.tgz"
        },
        "nan": {
          "version": "2.2.1",
          "from": "nan@2.2.1",
          "resolved": "https://registry.npm.taobao.org/nan/-/nan-2.2.1.tgz"
        }
      }
    },
    "randomatic": {
      "version": "1.1.5",
      "from": "randomatic@>=1.1.3 <2.0.0",
      "resolved": "https://registry.npm.taobao.org/randomatic/-/randomatic-1.1.5.tgz"
    },
    "readable-stream": {
      "version": "2.1.5",
      "from": "readable-stream@>=2.0.2 <3.0.0",
      "resolved": "https://registry.npm.taobao.org/readable-stream/-/readable-stream-2.1.5.tgz"
    },
    "readdirp": {
      "version": "2.1.0",
      "from": "readdirp@>=2.0.0 <3.0.0",
      "resolved": "https://registry.npm.taobao.org/readdirp/-/readdirp-2.1.0.tgz"
    },
    "regex-cache": {
      "version": "0.4.3",
      "from": "regex-cache@>=0.4.2 <0.5.0",
      "resolved": "https://registry.npm.taobao.org/regex-cache/-/regex-cache-0.4.3.tgz"
    },
    "repeat-element": {
      "version": "1.1.2",
      "from": "repeat-element@>=1.1.2 <2.0.0",
      "resolved": "https://registry.npm.taobao.org/repeat-element/-/repeat-element-1.1.2.tgz"
    },
    "repeat-string": {
      "version": "1.5.4",
      "from": "repeat-string@>=1.5.2 <2.0.0",
      "resolved": "https://registry.npm.taobao.org/repeat-string/-/repeat-string-1.5.4.tgz"
    },
    "semver": {
      "version": "4.3.6",
      "from": "semver@4.3.6",
      "resolved": "https://registry.npm.taobao.org/semver/-/semver-4.3.6.tgz"
    },
    "set-immediate-shim": {
      "version": "1.0.1",
      "from": "set-immediate-shim@>=1.0.1 <2.0.0",
      "resolved": "https://registry.npm.taobao.org/set-immediate-shim/-/set-immediate-shim-1.0.1.tgz"
    },
    "string_decoder": {
      "version": "0.10.31",
      "from": "string_decoder@>=0.10.0 <0.11.0",
      "resolved": "https://registry.npm.taobao.org/string_decoder/-/string_decoder-0.10.31.tgz"
    },
    "typechecker": {
      "version": "2.0.8",
      "from": "typechecker@>=2.0.1 <2.1.0",
      "resolved": "https://registry.npm.taobao.org/typechecker/-/typechecker-2.0.8.tgz"
    },
    "util-deprecate": {
      "version": "1.0.2",
      "from": "util-deprecate@>=1.0.1 <1.1.0",
      "resolved": "https://registry.npm.taobao.org/util-deprecate/-/util-deprecate-1.0.2.tgz"
    },
    "vscode-debugprotocol": {
<<<<<<< HEAD
      "version": "1.14.0",
      "from": "vscode-debugprotocol@1.14.0",
      "resolved": "https://registry.npm.taobao.org/vscode-debugprotocol/-/vscode-debugprotocol-1.14.0.tgz"
    },
    "vscode-textmate": {
      "version": "2.3.1",
      "from": "vscode-textmate@2.3.1",
      "resolved": "https://registry.npm.taobao.org/vscode-textmate/-/vscode-textmate-2.3.1.tgz"
=======
      "version": "1.15.0",
      "from": "vscode-debugprotocol@1.15.0",
      "resolved": "https://registry.npmjs.org/vscode-debugprotocol/-/vscode-debugprotocol-1.15.0.tgz"
    },
    "vscode-textmate": {
      "version": "2.3.2",
      "from": "vscode-textmate@2.3.2",
      "resolved": "https://registry.npmjs.org/vscode-textmate/-/vscode-textmate-2.3.2.tgz"
>>>>>>> cd269800
    },
    "windows-foreground-love": {
      "version": "0.1.0",
      "from": "windows-foreground-love@0.1.0",
      "resolved": "https://registry.npm.taobao.org/windows-foreground-love/-/windows-foreground-love-0.1.0.tgz"
    },
    "windows-mutex": {
      "version": "0.2.0",
      "from": "windows-mutex@>=0.2.0 <0.3.0",
      "resolved": "https://registry.npm.taobao.org/windows-mutex/-/windows-mutex-0.2.0.tgz"
    },
    "winreg": {
      "version": "1.2.0",
      "from": "winreg@1.2.0",
      "resolved": "https://registry.npm.taobao.org/winreg/-/winreg-1.2.0.tgz"
    },
    "xterm": {
      "version": "2.1.0",
      "from": "git+https://github.com/Tyriar/xterm.js.git#vscode-release/1.8",
      "resolved": "git+https://github.com/Tyriar/xterm.js.git#81f0516e1098439116ac1344ae3074f51c5bcf52"
    },
    "yauzl": {
      "version": "2.3.1",
      "from": "yauzl@2.3.1",
      "resolved": "https://registry.npm.taobao.org/yauzl/-/yauzl-2.3.1.tgz"
    }
  }
}<|MERGE_RESOLUTION|>--- conflicted
+++ resolved
@@ -405,25 +405,14 @@
       "resolved": "https://registry.npm.taobao.org/util-deprecate/-/util-deprecate-1.0.2.tgz"
     },
     "vscode-debugprotocol": {
-<<<<<<< HEAD
-      "version": "1.14.0",
-      "from": "vscode-debugprotocol@1.14.0",
-      "resolved": "https://registry.npm.taobao.org/vscode-debugprotocol/-/vscode-debugprotocol-1.14.0.tgz"
-    },
-    "vscode-textmate": {
-      "version": "2.3.1",
-      "from": "vscode-textmate@2.3.1",
-      "resolved": "https://registry.npm.taobao.org/vscode-textmate/-/vscode-textmate-2.3.1.tgz"
-=======
       "version": "1.15.0",
       "from": "vscode-debugprotocol@1.15.0",
-      "resolved": "https://registry.npmjs.org/vscode-debugprotocol/-/vscode-debugprotocol-1.15.0.tgz"
+      "resolved": "https://registry.npm.taobao.org/vscode-debugprotocol/-/vscode-debugprotocol-1.15.0.tgz"
     },
     "vscode-textmate": {
       "version": "2.3.2",
       "from": "vscode-textmate@2.3.2",
-      "resolved": "https://registry.npmjs.org/vscode-textmate/-/vscode-textmate-2.3.2.tgz"
->>>>>>> cd269800
+      "resolved": "https://registry.npm.taobao.org/vscode-textmate/-/vscode-textmate-2.3.2.tgz"
     },
     "windows-foreground-love": {
       "version": "0.1.0",
