{
  "name": "code-oss-dev",
  "version": "1.8.0",
  "dependencies": {
    "agent-base": {
      "version": "1.0.2",
      "from": "agent-base@>=1.0.1 <1.1.0",
      "resolved": "https://registry.npm.taobao.org/agent-base/-/agent-base-1.0.2.tgz"
    },
    "anymatch": {
      "version": "1.3.0",
      "from": "anymatch@>=1.3.0 <2.0.0",
      "resolved": "https://registry.npm.taobao.org/anymatch/-/anymatch-1.3.0.tgz"
    },
    "applicationinsights": {
      "version": "0.15.6",
      "from": "applicationinsights@0.15.6",
      "resolved": "https://registry.npm.taobao.org/applicationinsights/-/applicationinsights-0.15.6.tgz"
    },
    "arr-diff": {
      "version": "2.0.0",
      "from": "arr-diff@>=2.0.0 <3.0.0",
      "resolved": "https://registry.npm.taobao.org/arr-diff/-/arr-diff-2.0.0.tgz"
    },
    "arr-flatten": {
      "version": "1.0.1",
      "from": "arr-flatten@>=1.0.1 <2.0.0",
      "resolved": "https://registry.npm.taobao.org/arr-flatten/-/arr-flatten-1.0.1.tgz"
    },
    "array-unique": {
      "version": "0.2.1",
      "from": "array-unique@>=0.2.1 <0.3.0",
      "resolved": "https://registry.npm.taobao.org/array-unique/-/array-unique-0.2.1.tgz"
    },
    "arrify": {
      "version": "1.0.1",
      "from": "arrify@>=1.0.0 <2.0.0",
      "resolved": "https://registry.npm.taobao.org/arrify/-/arrify-1.0.1.tgz"
    },
    "async-each": {
      "version": "1.0.1",
      "from": "async-each@>=1.0.0 <2.0.0",
      "resolved": "https://registry.npm.taobao.org/async-each/-/async-each-1.0.1.tgz"
    },
    "balanced-match": {
      "version": "0.4.2",
      "from": "balanced-match@>=0.4.1 <0.5.0",
      "resolved": "https://registry.npm.taobao.org/balanced-match/-/balanced-match-0.4.2.tgz"
    },
    "binary-extensions": {
      "version": "1.6.0",
      "from": "binary-extensions@>=1.0.0 <2.0.0",
      "resolved": "https://registry.npm.taobao.org/binary-extensions/-/binary-extensions-1.6.0.tgz"
    },
    "brace-expansion": {
      "version": "1.1.6",
      "from": "brace-expansion@>=1.0.0 <2.0.0",
      "resolved": "https://registry.npm.taobao.org/brace-expansion/-/brace-expansion-1.1.6.tgz"
    },
    "braces": {
      "version": "1.8.5",
      "from": "braces@>=1.8.2 <2.0.0",
      "resolved": "https://registry.npm.taobao.org/braces/-/braces-1.8.5.tgz"
    },
    "buffer-shims": {
      "version": "1.0.0",
      "from": "buffer-shims@>=1.0.0 <2.0.0",
      "resolved": "https://registry.npm.taobao.org/buffer-shims/-/buffer-shims-1.0.0.tgz"
    },
    "chokidar": {
      "version": "1.6.0",
      "from": "bpasero/chokidar#vscode",
      "resolved": "git+https://github.com/bpasero/chokidar.git#8b64fda5a22cc9850f1346d12302051c5ba65b10"
    },
    "concat-map": {
      "version": "0.0.1",
      "from": "concat-map@0.0.1",
      "resolved": "https://registry.npm.taobao.org/concat-map/-/concat-map-0.0.1.tgz"
    },
    "core-util-is": {
      "version": "1.0.2",
      "from": "core-util-is@>=1.0.0 <1.1.0",
      "resolved": "https://registry.npm.taobao.org/core-util-is/-/core-util-is-1.0.2.tgz"
    },
    "debug": {
      "version": "2.2.0",
      "from": "debug@>=2.0.0 <3.0.0",
      "resolved": "https://registry.npm.taobao.org/debug/-/debug-2.2.0.tgz"
    },
    "emmet": {
      "version": "1.3.1",
      "from": "emmet@1.3.1",
      "resolved": "https://registry.npm.taobao.org/emmet/-/emmet-1.3.1.tgz"
    },
    "expand-brackets": {
      "version": "0.1.5",
      "from": "expand-brackets@>=0.1.4 <0.2.0",
      "resolved": "https://registry.npm.taobao.org/expand-brackets/-/expand-brackets-0.1.5.tgz"
    },
    "expand-range": {
      "version": "1.8.2",
      "from": "expand-range@>=1.8.1 <2.0.0",
      "resolved": "https://registry.npm.taobao.org/expand-range/-/expand-range-1.8.2.tgz"
    },
    "extend": {
      "version": "3.0.0",
      "from": "extend@>=3.0.0 <4.0.0",
      "resolved": "https://registry.npm.taobao.org/extend/-/extend-3.0.0.tgz"
    },
    "extglob": {
      "version": "0.3.2",
      "from": "extglob@>=0.3.1 <0.4.0",
      "resolved": "https://registry.npm.taobao.org/extglob/-/extglob-0.3.2.tgz"
    },
    "extract-opts": {
      "version": "2.2.0",
      "from": "extract-opts@>=2.2.0 <3.0.0",
      "resolved": "https://registry.npm.taobao.org/extract-opts/-/extract-opts-2.2.0.tgz"
    },
    "fast-plist": {
      "version": "0.1.2",
      "from": "fast-plist@0.1.2",
      "resolved": "https://registry.npm.taobao.org/fast-plist/-/fast-plist-0.1.2.tgz"
    },
    "fd-slicer": {
      "version": "1.0.1",
      "from": "fd-slicer@>=1.0.1 <1.1.0",
      "resolved": "https://registry.npm.taobao.org/fd-slicer/-/fd-slicer-1.0.1.tgz"
    },
    "filename-regex": {
      "version": "2.0.0",
      "from": "filename-regex@>=2.0.0 <3.0.0",
      "resolved": "https://registry.npm.taobao.org/filename-regex/-/filename-regex-2.0.0.tgz"
    },
    "fill-range": {
      "version": "2.2.3",
      "from": "fill-range@>=2.1.0 <3.0.0",
      "resolved": "https://registry.npm.taobao.org/fill-range/-/fill-range-2.2.3.tgz"
    },
    "for-in": {
      "version": "0.1.5",
      "from": "for-in@>=0.1.5 <0.2.0",
      "resolved": "https://registry.npm.taobao.org/for-in/-/for-in-0.1.5.tgz"
    },
    "for-own": {
      "version": "0.1.4",
      "from": "for-own@>=0.1.3 <0.2.0",
      "resolved": "https://registry.npm.taobao.org/for-own/-/for-own-0.1.4.tgz"
    },
    "fsevents": {
      "version": "0.3.8",
      "from": "bpasero/fsevents#vscode",
      "resolved": "git+https://github.com/bpasero/fsevents.git#fe2aaccaaffbd69a23374cf46a8c6bafe8e51b01"
    },
    "gc-signals": {
      "version": "0.0.1",
      "from": "gc-signals@0.0.1",
      "resolved": "https://registry.npm.taobao.org/gc-signals/-/gc-signals-0.0.1.tgz"
    },
    "getmac": {
      "version": "1.0.7",
      "from": "getmac@1.0.7",
      "resolved": "https://registry.npm.taobao.org/getmac/-/getmac-1.0.7.tgz"
    },
    "glob-base": {
      "version": "0.3.0",
      "from": "glob-base@>=0.3.0 <0.4.0",
      "resolved": "https://registry.npm.taobao.org/glob-base/-/glob-base-0.3.0.tgz"
    },
    "glob-parent": {
      "version": "2.0.0",
      "from": "glob-parent@>=2.0.0 <3.0.0",
      "resolved": "https://registry.npm.taobao.org/glob-parent/-/glob-parent-2.0.0.tgz"
    },
    "graceful-fs": {
      "version": "4.1.2",
      "from": "graceful-fs@4.1.2",
      "resolved": "https://registry.npm.taobao.org/graceful-fs/-/graceful-fs-4.1.2.tgz"
    },
    "http-proxy-agent": {
      "version": "0.2.7",
      "from": "http-proxy-agent@0.2.7",
      "resolved": "https://registry.npm.taobao.org/http-proxy-agent/-/http-proxy-agent-0.2.7.tgz"
    },
    "https-proxy-agent": {
      "version": "0.3.6",
      "from": "https-proxy-agent@0.3.6",
      "resolved": "https://registry.npm.taobao.org/https-proxy-agent/-/https-proxy-agent-0.3.6.tgz"
    },
    "iconv-lite": {
      "version": "0.4.13",
      "from": "iconv-lite@0.4.13",
      "resolved": "https://registry.npm.taobao.org/iconv-lite/-/iconv-lite-0.4.13.tgz"
    },
    "inherits": {
      "version": "2.0.1",
      "from": "inherits@>=2.0.1 <3.0.0",
      "resolved": "https://registry.npm.taobao.org/inherits/-/inherits-2.0.1.tgz"
    },
    "is-binary-path": {
      "version": "1.0.1",
      "from": "is-binary-path@>=1.0.0 <2.0.0",
      "resolved": "https://registry.npm.taobao.org/is-binary-path/-/is-binary-path-1.0.1.tgz"
    },
    "is-buffer": {
      "version": "1.1.4",
      "from": "is-buffer@>=1.0.2 <2.0.0",
      "resolved": "https://registry.npm.taobao.org/is-buffer/-/is-buffer-1.1.4.tgz"
    },
    "is-dotfile": {
      "version": "1.0.2",
      "from": "is-dotfile@>=1.0.0 <2.0.0",
      "resolved": "https://registry.npm.taobao.org/is-dotfile/-/is-dotfile-1.0.2.tgz"
    },
    "is-equal-shallow": {
      "version": "0.1.3",
      "from": "is-equal-shallow@>=0.1.3 <0.2.0",
      "resolved": "https://registry.npm.taobao.org/is-equal-shallow/-/is-equal-shallow-0.1.3.tgz"
    },
    "is-extendable": {
      "version": "0.1.1",
      "from": "is-extendable@>=0.1.1 <0.2.0",
      "resolved": "https://registry.npm.taobao.org/is-extendable/-/is-extendable-0.1.1.tgz"
    },
    "is-extglob": {
      "version": "1.0.0",
      "from": "is-extglob@>=1.0.0 <2.0.0",
      "resolved": "https://registry.npm.taobao.org/is-extglob/-/is-extglob-1.0.0.tgz"
    },
    "is-glob": {
      "version": "2.0.1",
      "from": "is-glob@>=2.0.0 <3.0.0",
      "resolved": "https://registry.npm.taobao.org/is-glob/-/is-glob-2.0.1.tgz"
    },
    "is-number": {
      "version": "2.1.0",
      "from": "is-number@>=2.1.0 <3.0.0",
      "resolved": "https://registry.npm.taobao.org/is-number/-/is-number-2.1.0.tgz"
    },
    "is-posix-bracket": {
      "version": "0.1.1",
      "from": "is-posix-bracket@>=0.1.0 <0.2.0",
      "resolved": "https://registry.npm.taobao.org/is-posix-bracket/-/is-posix-bracket-0.1.1.tgz"
    },
    "is-primitive": {
      "version": "2.0.0",
      "from": "is-primitive@>=2.0.0 <3.0.0",
      "resolved": "https://registry.npm.taobao.org/is-primitive/-/is-primitive-2.0.0.tgz"
    },
    "isarray": {
      "version": "1.0.0",
      "from": "isarray@1.0.0",
      "resolved": "https://registry.npm.taobao.org/isarray/-/isarray-1.0.0.tgz"
    },
    "isobject": {
      "version": "2.1.0",
      "from": "isobject@>=2.0.0 <3.0.0",
      "resolved": "https://registry.npm.taobao.org/isobject/-/isobject-2.1.0.tgz"
    },
    "kind-of": {
      "version": "3.0.4",
      "from": "kind-of@>=3.0.2 <4.0.0",
      "resolved": "https://registry.npm.taobao.org/kind-of/-/kind-of-3.0.4.tgz"
    },
    "micromatch": {
      "version": "2.3.11",
      "from": "micromatch@>=2.1.5 <3.0.0",
      "resolved": "https://registry.npm.taobao.org/micromatch/-/micromatch-2.3.11.tgz"
    },
    "minimatch": {
      "version": "3.0.3",
      "from": "minimatch@>=3.0.2 <4.0.0",
      "resolved": "https://registry.npm.taobao.org/minimatch/-/minimatch-3.0.3.tgz"
    },
    "minimist": {
      "version": "1.2.0",
      "from": "minimist@1.2.0",
      "resolved": "https://registry.npm.taobao.org/minimist/-/minimist-1.2.0.tgz"
    },
    "ms": {
      "version": "0.7.1",
      "from": "ms@0.7.1",
      "resolved": "https://registry.npm.taobao.org/ms/-/ms-0.7.1.tgz"
    },
    "nan": {
      "version": "2.4.0",
      "from": "nan@>=2.3.0 <3.0.0",
      "resolved": "https://registry.npm.taobao.org/nan/-/nan-2.4.0.tgz"
    },
    "native-keymap": {
      "version": "0.3.0",
      "from": "native-keymap@0.3.0",
      "resolved": "https://registry.npm.taobao.org/native-keymap/-/native-keymap-0.3.0.tgz"
    },
    "normalize-path": {
      "version": "2.0.1",
      "from": "normalize-path@>=2.0.1 <3.0.0",
      "resolved": "https://registry.npm.taobao.org/normalize-path/-/normalize-path-2.0.1.tgz"
    },
    "object.omit": {
      "version": "2.0.0",
      "from": "object.omit@>=2.0.0 <3.0.0",
      "resolved": "https://registry.npm.taobao.org/object.omit/-/object.omit-2.0.0.tgz"
    },
    "oniguruma": {
      "version": "6.1.1",
      "from": "oniguruma@>=6.0.1 <7.0.0",
      "resolved": "https://registry.npm.taobao.org/oniguruma/-/oniguruma-6.1.1.tgz"
    },
    "parse-glob": {
      "version": "3.0.4",
      "from": "parse-glob@>=3.0.4 <4.0.0",
      "resolved": "https://registry.npm.taobao.org/parse-glob/-/parse-glob-3.0.4.tgz"
    },
    "path-is-absolute": {
      "version": "1.0.0",
      "from": "path-is-absolute@>=1.0.0 <2.0.0",
      "resolved": "https://registry.npm.taobao.org/path-is-absolute/-/path-is-absolute-1.0.0.tgz"
    },
    "pend": {
      "version": "1.2.0",
      "from": "pend@>=1.2.0 <1.3.0",
      "resolved": "https://registry.npm.taobao.org/pend/-/pend-1.2.0.tgz"
    },
    "preserve": {
      "version": "0.2.0",
      "from": "preserve@>=0.2.0 <0.3.0",
      "resolved": "https://registry.npm.taobao.org/preserve/-/preserve-0.2.0.tgz"
    },
    "process-nextick-args": {
      "version": "1.0.7",
      "from": "process-nextick-args@>=1.0.6 <1.1.0",
      "resolved": "https://registry.npm.taobao.org/process-nextick-args/-/process-nextick-args-1.0.7.tgz"
    },
    "pty.js": {
      "version": "0.3.0",
      "from": "https://github.com/Tyriar/pty.js/tarball/c75c2dcb6dcad83b0cb3ef2ae42d0448fb912642",
      "resolved": "https://github.com/Tyriar/pty.js/tarball/c75c2dcb6dcad83b0cb3ef2ae42d0448fb912642",
      "dependencies": {
        "extend": {
          "version": "1.2.1",
          "from": "extend@>=1.2.1 <1.3.0",
          "resolved": "https://registry.npm.taobao.org/extend/-/extend-1.2.1.tgz"
        },
        "nan": {
          "version": "2.2.1",
          "from": "nan@2.2.1",
          "resolved": "https://registry.npm.taobao.org/nan/-/nan-2.2.1.tgz"
        }
      }
    },
    "randomatic": {
      "version": "1.1.5",
      "from": "randomatic@>=1.1.3 <2.0.0",
      "resolved": "https://registry.npm.taobao.org/randomatic/-/randomatic-1.1.5.tgz"
    },
    "readable-stream": {
      "version": "2.1.5",
      "from": "readable-stream@>=2.0.2 <3.0.0",
      "resolved": "https://registry.npm.taobao.org/readable-stream/-/readable-stream-2.1.5.tgz"
    },
    "readdirp": {
      "version": "2.1.0",
      "from": "readdirp@>=2.0.0 <3.0.0",
      "resolved": "https://registry.npm.taobao.org/readdirp/-/readdirp-2.1.0.tgz"
    },
    "regex-cache": {
      "version": "0.4.3",
      "from": "regex-cache@>=0.4.2 <0.5.0",
      "resolved": "https://registry.npm.taobao.org/regex-cache/-/regex-cache-0.4.3.tgz"
    },
    "repeat-element": {
      "version": "1.1.2",
      "from": "repeat-element@>=1.1.2 <2.0.0",
      "resolved": "https://registry.npm.taobao.org/repeat-element/-/repeat-element-1.1.2.tgz"
    },
    "repeat-string": {
      "version": "1.5.4",
      "from": "repeat-string@>=1.5.2 <2.0.0",
      "resolved": "https://registry.npm.taobao.org/repeat-string/-/repeat-string-1.5.4.tgz"
    },
    "semver": {
      "version": "4.3.6",
      "from": "semver@4.3.6",
      "resolved": "https://registry.npm.taobao.org/semver/-/semver-4.3.6.tgz"
    },
    "set-immediate-shim": {
      "version": "1.0.1",
      "from": "set-immediate-shim@>=1.0.1 <2.0.0",
      "resolved": "https://registry.npm.taobao.org/set-immediate-shim/-/set-immediate-shim-1.0.1.tgz"
    },
    "string_decoder": {
      "version": "0.10.31",
      "from": "string_decoder@>=0.10.0 <0.11.0",
      "resolved": "https://registry.npm.taobao.org/string_decoder/-/string_decoder-0.10.31.tgz"
    },
    "typechecker": {
      "version": "2.0.8",
      "from": "typechecker@>=2.0.1 <2.1.0",
      "resolved": "https://registry.npm.taobao.org/typechecker/-/typechecker-2.0.8.tgz"
    },
    "util-deprecate": {
      "version": "1.0.2",
      "from": "util-deprecate@>=1.0.1 <1.1.0",
      "resolved": "https://registry.npm.taobao.org/util-deprecate/-/util-deprecate-1.0.2.tgz"
    },
    "vscode-debugprotocol": {
      "version": "1.14.0",
      "from": "vscode-debugprotocol@1.14.0",
      "resolved": "https://registry.npm.taobao.org/vscode-debugprotocol/-/vscode-debugprotocol-1.14.0.tgz"
    },
    "vscode-textmate": {
<<<<<<< HEAD
      "version": "2.3.0",
      "from": "vscode-textmate@2.3.0",
      "resolved": "https://registry.npm.taobao.org/vscode-textmate/-/vscode-textmate-2.3.0.tgz"
=======
      "version": "2.3.1",
      "from": "vscode-textmate@2.3.1",
      "resolved": "https://registry.npmjs.org/vscode-textmate/-/vscode-textmate-2.3.1.tgz"
>>>>>>> fc5f80e1
    },
    "windows-foreground-love": {
      "version": "0.1.0",
      "from": "windows-foreground-love@0.1.0",
      "resolved": "https://registry.npm.taobao.org/windows-foreground-love/-/windows-foreground-love-0.1.0.tgz"
    },
    "windows-mutex": {
      "version": "0.2.0",
      "from": "windows-mutex@>=0.2.0 <0.3.0",
      "resolved": "https://registry.npm.taobao.org/windows-mutex/-/windows-mutex-0.2.0.tgz"
    },
    "winreg": {
      "version": "1.2.0",
      "from": "winreg@1.2.0",
      "resolved": "https://registry.npm.taobao.org/winreg/-/winreg-1.2.0.tgz"
    },
    "xterm": {
      "version": "2.0.1",
      "from": "git+https://github.com/Tyriar/xterm.js.git#vscode-release/1.7",
      "resolved": "git+https://github.com/Tyriar/xterm.js.git#901d42fe43c37f38bf0375fb1e99279a16eb2738"
    },
    "yauzl": {
      "version": "2.3.1",
      "from": "yauzl@2.3.1",
      "resolved": "https://registry.npm.taobao.org/yauzl/-/yauzl-2.3.1.tgz"
    }
  }
}<|MERGE_RESOLUTION|>--- conflicted
+++ resolved
@@ -410,15 +410,9 @@
       "resolved": "https://registry.npm.taobao.org/vscode-debugprotocol/-/vscode-debugprotocol-1.14.0.tgz"
     },
     "vscode-textmate": {
-<<<<<<< HEAD
-      "version": "2.3.0",
-      "from": "vscode-textmate@2.3.0",
-      "resolved": "https://registry.npm.taobao.org/vscode-textmate/-/vscode-textmate-2.3.0.tgz"
-=======
       "version": "2.3.1",
       "from": "vscode-textmate@2.3.1",
-      "resolved": "https://registry.npmjs.org/vscode-textmate/-/vscode-textmate-2.3.1.tgz"
->>>>>>> fc5f80e1
+      "resolved": "https://registry.npm.taobao.org/vscode-textmate/-/vscode-textmate-2.3.1.tgz"
     },
     "windows-foreground-love": {
       "version": "0.1.0",
