--- conflicted
+++ resolved
@@ -1,10 +1,6 @@
 {
   "name": "code-oss-dev",
-<<<<<<< HEAD
-  "version": "1.5.0",
-=======
   "version": "1.6.0",
->>>>>>> dde6f243
   "dependencies": {
     "agent-base": {
       "version": "1.0.2",
@@ -52,15 +48,9 @@
       "resolved": "https://registry.npmjs.org/balanced-match/-/balanced-match-0.4.2.tgz"
     },
     "binary-extensions": {
-<<<<<<< HEAD
-      "version": "1.5.0",
-      "from": "binary-extensions@>=1.0.0 <2.0.0",
-      "resolved": "https://registry.npmjs.org/binary-extensions/-/binary-extensions-1.5.0.tgz"
-=======
       "version": "1.6.0",
       "from": "binary-extensions@>=1.0.0 <2.0.0",
       "resolved": "https://registry.npmjs.org/binary-extensions/-/binary-extensions-1.6.0.tgz"
->>>>>>> dde6f243
     },
     "brace-expansion": {
       "version": "1.1.6",
@@ -161,14 +151,11 @@
       "version": "0.3.8",
       "from": "bpasero/fsevents#vscode",
       "resolved": "git://github.com/bpasero/fsevents.git#fe2aaccaaffbd69a23374cf46a8c6bafe8e51b01"
-<<<<<<< HEAD
-=======
     },
     "gc-signals": {
       "version": "0.0.1",
       "from": "gc-signals@0.0.1",
       "resolved": "https://registry.npmjs.org/gc-signals/-/gc-signals-0.0.1.tgz"
->>>>>>> dde6f243
     },
     "getmac": {
       "version": "1.0.7",
