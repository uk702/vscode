--- conflicted
+++ resolved
@@ -431,13 +431,8 @@
     },
     "xterm": {
       "version": "2.1.0",
-<<<<<<< HEAD
-      "from": "xterm@2.1.0",
-      "resolved": "https://registry.npm.taobao.org/xterm/-/xterm-2.1.0.tgz"
-=======
       "from": "git+https://github.com/Tyriar/xterm.js.git#vscode-release/1.8",
       "resolved": "git+https://github.com/Tyriar/xterm.js.git#81f0516e1098439116ac1344ae3074f51c5bcf52"
->>>>>>> eb624d2d
     },
     "yauzl": {
       "version": "2.3.1",
