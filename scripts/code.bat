@echo off
setlocal

title VSCode Dev

pushd %~dp0\..

:: Node modules
if not exist node_modules call .\scripts\npm.bat install

for /f "tokens=2 delims=:," %%a in ('findstr /R /C:"\"nameShort\":.*" product.json') do set NAMESHORT=%%~a
set NAMESHORT=%NAMESHORT: "=%
set NAMESHORT=%NAMESHORT:"=%.exe
set CODE=".build\electron\%NAMESHORT%"

for /f "tokens=2 delims=:," %%a in ('findstr /R /C:"\"electronVersion\":.*" package.json') do set DESIREDVERSION=%%~a
set DESIREDVERSION=%DESIREDVERSION: "=%
set DESIREDVERSION=v%DESIREDVERSION:"=%
if exist .\.build\electron\version (set /p INSTALLEDVERSION=<.\.build\electron\version) else (INSTALLEDVERSION="")

:: Get electron
<<<<<<< HEAD
if not exist %CODE% node .\node_modules\gulp\bin\gulp.js electron --registry=https://registry.npm.taobao.org
=======
if not exist %CODE% node .\node_modules\gulp\bin\gulp.js electron
if not "%INSTALLEDVERSION%" == "%DESIREDVERSION%" node .\node_modules\gulp\bin\gulp.js electron
>>>>>>> 43ab7085

:: Build
if not exist out node .\node_modules\gulp\bin\gulp.js compile --registry=https://registry.npm.taobao.org

:: Configuration
set NODE_ENV=development
set VSCODE_DEV=1
set VSCODE_CLI=1
set ELECTRON_DEFAULT_ERROR_MODE=1
set ELECTRON_ENABLE_LOGGING=1
set ELECTRON_ENABLE_STACK_DUMPING=1

:: Launch Code
%CODE% . %*
popd

endlocal
<|MERGE_RESOLUTION|>--- conflicted
+++ resolved
@@ -1,44 +1,41 @@
-@echo off
-setlocal
-
-title VSCode Dev
-
-pushd %~dp0\..
-
-:: Node modules
-if not exist node_modules call .\scripts\npm.bat install
-
-for /f "tokens=2 delims=:," %%a in ('findstr /R /C:"\"nameShort\":.*" product.json') do set NAMESHORT=%%~a
-set NAMESHORT=%NAMESHORT: "=%
-set NAMESHORT=%NAMESHORT:"=%.exe
-set CODE=".build\electron\%NAMESHORT%"
-
-for /f "tokens=2 delims=:," %%a in ('findstr /R /C:"\"electronVersion\":.*" package.json') do set DESIREDVERSION=%%~a
-set DESIREDVERSION=%DESIREDVERSION: "=%
-set DESIREDVERSION=v%DESIREDVERSION:"=%
-if exist .\.build\electron\version (set /p INSTALLEDVERSION=<.\.build\electron\version) else (INSTALLEDVERSION="")
-
-:: Get electron
-<<<<<<< HEAD
-if not exist %CODE% node .\node_modules\gulp\bin\gulp.js electron --registry=https://registry.npm.taobao.org
-=======
-if not exist %CODE% node .\node_modules\gulp\bin\gulp.js electron
-if not "%INSTALLEDVERSION%" == "%DESIREDVERSION%" node .\node_modules\gulp\bin\gulp.js electron
->>>>>>> 43ab7085
-
-:: Build
-if not exist out node .\node_modules\gulp\bin\gulp.js compile --registry=https://registry.npm.taobao.org
-
-:: Configuration
-set NODE_ENV=development
-set VSCODE_DEV=1
-set VSCODE_CLI=1
-set ELECTRON_DEFAULT_ERROR_MODE=1
-set ELECTRON_ENABLE_LOGGING=1
-set ELECTRON_ENABLE_STACK_DUMPING=1
-
-:: Launch Code
-%CODE% . %*
-popd
-
-endlocal
+@echo off
+setlocal
+
+title VSCode Dev
+
+pushd %~dp0\..
+
+:: Node modules
+if not exist node_modules call .\scripts\npm.bat install
+
+for /f "tokens=2 delims=:," %%a in ('findstr /R /C:"\"nameShort\":.*" product.json') do set NAMESHORT=%%~a
+set NAMESHORT=%NAMESHORT: "=%
+set NAMESHORT=%NAMESHORT:"=%.exe
+set CODE=".build\electron\%NAMESHORT%"
+
+for /f "tokens=2 delims=:," %%a in ('findstr /R /C:"\"electronVersion\":.*" package.json') do set DESIREDVERSION=%%~a
+set DESIREDVERSION=%DESIREDVERSION: "=%
+set DESIREDVERSION=v%DESIREDVERSION:"=%
+if exist .\.build\electron\version (set /p INSTALLEDVERSION=<.\.build\electron\version) else (INSTALLEDVERSION="")
+
+:: Get electron
+if not exist %CODE% node .\node_modules\gulp\bin\gulp.js electron  --registry=https://registry.npm.taobao.org
+if not "%INSTALLEDVERSION%" == "%DESIREDVERSION%" node .\node_modules\gulp\bin\gulp.js electron
+
+
+:: Build
+if not exist out node .\node_modules\gulp\bin\gulp.js compile --registry=https://registry.npm.taobao.org
+
+:: Configuration
+set NODE_ENV=development
+set VSCODE_DEV=1
+set VSCODE_CLI=1
+set ELECTRON_DEFAULT_ERROR_MODE=1
+set ELECTRON_ENABLE_LOGGING=1
+set ELECTRON_ENABLE_STACK_DUMPING=1
+
+:: Launch Code
+%CODE% . %*
+popd
+
+endlocal